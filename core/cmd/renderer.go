package cmd

import (
	"fmt"
	"io"
	"reflect"
	"strconv"
	"strings"

	"github.com/olekukonko/tablewriter"
	"github.com/smartcontractkit/chainlink/core/logger"
	"github.com/smartcontractkit/chainlink/core/services/pipeline"
	"github.com/smartcontractkit/chainlink/core/store/models"
	"github.com/smartcontractkit/chainlink/core/store/models/ocrkey"
	"github.com/smartcontractkit/chainlink/core/store/models/p2pkey"
	"github.com/smartcontractkit/chainlink/core/store/orm"
	"github.com/smartcontractkit/chainlink/core/store/presenters"
	"github.com/smartcontractkit/chainlink/core/utils"
	"github.com/smartcontractkit/chainlink/core/web"
	webPresenters "github.com/smartcontractkit/chainlink/core/web/presenters"
)

// Renderer implements the Render method.
type Renderer interface {
	Render(interface{}, ...string) error
}

// RendererJSON is used to render JSON data.
type RendererJSON struct {
	io.Writer
}

// Render writes the given input as a JSON string.
func (rj RendererJSON) Render(v interface{}, _ ...string) error {
	b, err := utils.FormatJSON(v)
	if err != nil {
		return err
	}

	// Append a new line
	b = append(b, []byte("\n")...)
	if _, err = rj.Write(b); err != nil {
		return err
	}
	return nil
}

// RendererTable is used for data to be rendered as a table.
type RendererTable struct {
	io.Writer
}

// Render returns a formatted table of text for a given Job or presenter
// and relevant information.
func (rt RendererTable) Render(v interface{}, headers ...string) error {
	for _, h := range headers {
		fmt.Println(h)
	}

	switch typed := v.(type) {
	case *[]models.JobSpec:
		return rt.renderJobs(*typed)
	case *presenters.JobSpec:
		return rt.renderJob(*typed)
	case *[]presenters.JobRun:
		return rt.renderJobRuns(*typed)
	case *presenters.JobRun:
		return rt.renderJobRun(*typed)
	case *models.BridgeType:
		return rt.renderBridge(*typed)
	case *models.BridgeTypeAuthentication:
		return rt.renderBridgeAuthentication(*typed)
	case *[]models.BridgeType:
		return rt.renderBridges(*typed)
	case *presenters.ServiceAgreement:
		return rt.renderServiceAgreement(*typed)
	case *[]presenters.EthTx:
		return rt.renderEthTxs(*typed)
	case *presenters.EthTx:
		return rt.renderEthTx(*typed)
	case *presenters.ExternalInitiatorAuthentication:
		return rt.renderExternalInitiatorAuthentication(*typed)
	case *web.ConfigPatchResponse:
		return rt.renderConfigPatchResponse(typed)
	case *presenters.ConfigPrinter:
		return rt.renderConfiguration(*typed)
	case *presenters.ETHKey:
		return rt.renderETHKeys([]presenters.ETHKey{*typed})
	case *[]presenters.ETHKey:
		return rt.renderETHKeys(*typed)
	case *p2pkey.EncryptedP2PKey:
		return rt.renderP2PKeys([]p2pkey.EncryptedP2PKey{*typed})
	case *[]p2pkey.EncryptedP2PKey:
		return rt.renderP2PKeys(*typed)
	case *ocrkey.EncryptedKeyBundle:
		return rt.renderOCRKeys([]ocrkey.EncryptedKeyBundle{*typed})
	case *[]ocrkey.EncryptedKeyBundle:
		return rt.renderOCRKeys(*typed)
	case *[]Job:
		return rt.renderJobsV2(*typed)
<<<<<<< HEAD
	case *webPresenters.LogResource:
		return rt.renderLogResource(*typed)
=======
	case *Job:
		return rt.renderJobsV2([]Job{*typed})
	case *pipeline.Run:
		return rt.renderPipelineRun(*typed)
>>>>>>> 6db31f5a
	default:
		return fmt.Errorf("unable to render object of type %T: %v", typed, typed)
	}
}

func (rt RendererTable) renderLogResource(logResource webPresenters.LogResource) error {
	table := rt.newTable([]string{"ID", "Level", "SqlEnabled"})
	table.Append([]string{
		logResource.ID,
		logResource.Level,
		strconv.FormatBool(logResource.SqlEnabled),
	})
	render("Logs", table)
	return nil
}

func (rt RendererTable) renderJobs(jobs []models.JobSpec) error {
	table := rt.newTable([]string{"ID", "Name", "Created At", "Initiators", "Tasks"})
	for _, v := range jobs {
		table.Append(jobRowToStrings(v))
	}

	render("Jobs", table)
	return nil
}

func (rt RendererTable) renderJobsV2(jobs []Job) error {
	table := rt.newTable([]string{"ID", "Name", "Type", "Tasks", "Created At"})
	table.SetAutoMergeCells(true)
	for _, j := range jobs {
		for _, r := range j.ToRow() {
			table.Append(r)
		}
	}

	render("Jobs (V2)", table)
	return nil
}

func (rt RendererTable) renderConfiguration(cp presenters.ConfigPrinter) error {
	table := rt.newTable([]string{"Key", "Value"})
	schemaT := reflect.TypeOf(orm.ConfigSchema{})
	cpT := reflect.TypeOf(cp.EnvPrinter)
	cpV := reflect.ValueOf(cp.EnvPrinter)

	for index := 0; index < cpT.NumField(); index++ {
		item := cpT.FieldByIndex([]int{index})
		schemaItem, ok := schemaT.FieldByName(item.Name)
		if !ok {
			logger.Panicf("Field %s missing from store.Schema", item.Name)
		}
		envName, ok := schemaItem.Tag.Lookup("env")
		if !ok {
			continue
		}
		field := cpV.FieldByIndex(item.Index)

		if stringer, ok := field.Interface().(fmt.Stringer); ok {
			if stringer != reflect.Zero(reflect.TypeOf(stringer)).Interface() {
				table.Append([]string{
					envName,
					stringer.String(),
				})
			}
		} else {
			table.Append([]string{
				envName,
				fmt.Sprintf("%v", field),
			})
		}
	}

	render("Configuration", table)
	return nil
}

func render(name string, table *tablewriter.Table) {
	table.SetRowLine(true)
	table.SetColumnSeparator("║")
	table.SetRowSeparator("═")
	table.SetCenterSeparator("╬")

	fmt.Println("╔ " + name)
	table.Render()
}

func renderList(fields []string, items [][]string) {
	var maxLabelLength int
	for _, field := range fields {
		if len(field) > maxLabelLength {
			maxLabelLength = len(field)
		}
	}
	var itemsRendered []string
	var maxLineLength int
	for _, row := range items {
		var lines []string
		for i, field := range fields {
			diff := maxLabelLength - len(field)
			spaces := strings.Repeat(" ", diff)
			line := fmt.Sprintf("%v: %v%v", field, spaces, row[i])
			if len(line) > maxLineLength {
				maxLineLength = len(line)
			}
			lines = append(lines, line)
		}
		itemsRendered = append(itemsRendered, strings.Join(lines, "\n"))
	}
	divider := strings.Repeat("-", maxLineLength)
	listRendered := divider + "\n" + strings.Join(itemsRendered, "\n"+divider+"\n")
	fmt.Println(listRendered)
}

func jobRowToStrings(job models.JobSpec) []string {
	p := presenters.JobSpec{JobSpec: job}
	return []string{
		p.ID.String(),
		p.Name,
		p.FriendlyCreatedAt(),
		p.FriendlyInitiators(),
		p.FriendlyTasks(),
	}
}

func bridgeRowToStrings(bridge models.BridgeType) []string {
	return []string{
		bridge.Name.String(),
		bridge.URL.String(),
		strconv.FormatUint(uint64(bridge.Confirmations), 10),
	}
}

func (rt RendererTable) renderBridges(bridges []models.BridgeType) error {
	table := rt.newTable([]string{"Name", "URL", "Confirmations"})
	for _, v := range bridges {
		table.Append(bridgeRowToStrings(v))
	}

	render("Bridges", table)
	return nil
}

func (rt RendererTable) renderBridge(bridge models.BridgeType) error {
	table := rt.newTable([]string{"Name", "URL", "Default Confirmations", "Outgoing Token"})
	table.Append([]string{
		bridge.Name.String(),
		bridge.URL.String(),
		strconv.FormatUint(uint64(bridge.Confirmations), 10),
		bridge.OutgoingToken,
	})
	render("Bridge", table)
	return nil
}

func (rt RendererTable) renderBridgeAuthentication(bridge models.BridgeTypeAuthentication) error {
	table := rt.newTable([]string{"Name", "URL", "Default Confirmations", "Incoming Token", "Outgoing Token"})
	table.Append([]string{
		bridge.Name.String(),
		bridge.URL.String(),
		strconv.FormatUint(uint64(bridge.Confirmations), 10),
		bridge.IncomingToken,
		bridge.OutgoingToken,
	})
	render("Bridge", table)
	return nil
}

func (rt RendererTable) renderJob(job presenters.JobSpec) error {
	if err := rt.renderJobSingles(job); err != nil {
		return err
	}

	if err := rt.renderJobInitiators(job); err != nil {
		return err
	}

	err := rt.renderJobTasks(job)
	return err
}

func (rt RendererTable) renderJobRun(run presenters.JobRun) error {
	err := rt.renderJobRuns([]presenters.JobRun{run})
	return err
}

func (rt RendererTable) renderJobSingles(j presenters.JobSpec) error {
	table := rt.newTable([]string{"ID", "Name", "Created At", "Start At", "End At", "Min Payment"})
	table.Append([]string{
		j.ID.String(),
		j.Name,
		j.FriendlyCreatedAt(),
		j.FriendlyStartAt(),
		j.FriendlyEndAt(),
		j.FriendlyMinPayment(),
	})
	render("Job", table)
	return nil
}

func (rt RendererTable) renderJobInitiators(j presenters.JobSpec) error {
	table := rt.newTable([]string{"Type", "Schedule", "Run At", "Address"})
	for _, i := range j.Initiators {
		p := presenters.Initiator{Initiator: i}
		table.Append([]string{
			p.Type,
			p.Schedule.String(),
			p.FriendlyRunAt(),
			p.FriendlyAddress(),
		})
	}

	render("Initiators", table)
	return nil
}

func (rt RendererTable) renderJobTasks(j presenters.JobSpec) error {
	table := rt.newTable([]string{"Type", "Config", "Value"})
	table.SetAutoWrapText(false)
	for _, t := range j.Tasks {
		p := presenters.TaskSpec{TaskSpec: t}
		keys, values := p.FriendlyParams()
		table.Append([]string{p.Type.String(), keys, values})
	}

	render("Tasks", table)
	return nil
}

func (rt RendererTable) renderJobRuns(runs []presenters.JobRun) error {
	table := rt.newTable([]string{"ID", "Status", "Created", "Completed", "Result", "Error"})
	for _, jr := range runs {
		table.Append([]string{
			jr.ID.String(),
			string(jr.GetStatus()),
			utils.ISO8601UTC(jr.CreatedAt),
			utils.NullISO8601UTC(jr.FinishedAt),
			jr.Result.Data.String(),
			jr.ErrorString(),
		})
	}

	render("Runs", table)
	return nil
}

func (rt RendererTable) renderServiceAgreement(sa presenters.ServiceAgreement) error {
	table := rt.newTable([]string{"ID", "Created At", "Payment", "Expiration", "Aggregator", "AggInit", "AggFulfill"})
	table.Append([]string{
		sa.ID,
		sa.FriendlyCreatedAt(),
		sa.FriendlyPayment(),
		sa.FriendlyExpiration(),
		sa.FriendlyAggregator(),
		sa.FriendlyAggregatorInitMethod(),
		sa.FriendlyAggregatorFulfillMethod(),
	})
	render("Service Agreement", table)
	return nil
}

func (rt RendererTable) renderExternalInitiatorAuthentication(eia presenters.ExternalInitiatorAuthentication) error {
	table := rt.newTable([]string{"Name", "URL", "AccessKey", "Secret", "OutgoingToken", "OutgoingSecret"})
	table.Append([]string{
		eia.Name,
		eia.URL.String(),
		eia.AccessKey,
		eia.Secret,
		eia.OutgoingToken,
		eia.OutgoingSecret,
	})
	render("External Initiator Credentials:", table)
	return nil
}

func (rt RendererTable) newTable(headers []string) *tablewriter.Table {
	table := tablewriter.NewWriter(rt)
	table.SetHeader(headers)
	return table
}

func (rt RendererTable) renderEthTx(tx presenters.EthTx) error {
	table := rt.newTable([]string{"From", "Nonce", "To", "State"})
	table.Append([]string{
		tx.From.Hex(),
		tx.Nonce,
		tx.To.Hex(),
		fmt.Sprint(tx.State),
	})

	render(fmt.Sprintf("Ethereum Transaction %v", tx.Hash.Hex()), table)
	return nil
}

func (rt RendererTable) renderEthTxs(txs []presenters.EthTx) error {
	table := rt.newTable([]string{"Hash", "Nonce", "From", "GasPrice", "SentAt", "State"})
	for _, tx := range txs {
		table.Append([]string{
			tx.Hash.Hex(),
			tx.Nonce,
			tx.From.Hex(),
			tx.GasPrice,
			tx.SentAt,
			fmt.Sprint(tx.State),
		})
	}

	render("Ethereum Transactions", table)
	return nil
}

func (rt RendererTable) renderConfigPatchResponse(config *web.ConfigPatchResponse) error {
	table := rt.newTable([]string{"Config", "Old Value", "New Value"})
	table.Append([]string{
		"EthGasPriceDefault",
		config.EthGasPriceDefault.From,
		config.EthGasPriceDefault.To,
	})
	render("Configuration Changes", table)
	return nil
}

func (rt RendererTable) renderETHKeys(keys []presenters.ETHKey) error {
	var rows [][]string
	for _, key := range keys {
		nextNonce := fmt.Sprintf("%d", key.NextNonce)
		var lastUsed string
		if key.LastUsed != nil {
			lastUsed = key.LastUsed.String()
		}
		var deletedAt string
		if key.DeletedAt.Valid {
			deletedAt = key.DeletedAt.Time.String()
		}
		rows = append(rows, []string{
			key.Address,
			key.EthBalance.String(),
			key.LinkBalance.String(),
			nextNonce,
			lastUsed,
			fmt.Sprintf("%v", key.IsFunding),
			key.CreatedAt.String(),
			key.UpdatedAt.String(),
			deletedAt,
		})
	}

	renderList([]string{"Address", "ETH", "LINK", "Next nonce", "Last used", "Is funding", "Created", "Updated", "Deleted"}, rows)
	return nil
}

func (rt RendererTable) renderP2PKeys(p2pKeys []p2pkey.EncryptedP2PKey) error {
	var rows [][]string
	for _, key := range p2pKeys {
		var deletedAt string
		if key.DeletedAt.Valid {
			deletedAt = key.DeletedAt.Time.String()
		}
		rows = append(rows, []string{
			fmt.Sprintf("%v", key.ID),
			fmt.Sprintf("%v", key.PeerID),
			fmt.Sprintf("%v", key.PubKey),
			fmt.Sprintf("%v", key.CreatedAt),
			fmt.Sprintf("%v", key.UpdatedAt),
			fmt.Sprintf("%v", deletedAt),
		})
	}
	fmt.Println("\n🔑 P2P Keys")
	renderList([]string{"ID", "Peer ID", "Public key", "Created", "Updated", "Deleted"}, rows)
	return nil
}

func (rt RendererTable) renderOCRKeys(ocrKeys []ocrkey.EncryptedKeyBundle) error {
	var rows [][]string
	for _, key := range ocrKeys {
		var deletedAt string
		if key.DeletedAt.Valid {
			deletedAt = key.DeletedAt.Time.String()
		}
		rows = append(rows, []string{
			key.ID.String(),
			key.OnChainSigningAddress.String(),
			key.OffChainPublicKey.String(),
			key.ConfigPublicKey.String(),
			key.CreatedAt.String(),
			key.UpdatedAt.String(),
			deletedAt,
		})
	}
	fmt.Println("\n🔑 OCR Keys")
	renderList([]string{"ID", "On-chain signing addr", "Off-chain pubkey", "Config pubkey", "Created", "Updated", "Deleted"}, rows)
	return nil
}

func (rt RendererTable) renderPipelineRun(run pipeline.Run) error {
	table := rt.newTable([]string{"ID", "Created At", "Finished At"})

	var finishedAt string
	if run.FinishedAt != nil {
		finishedAt = run.FinishedAt.String()
	}

	row := []string{
		run.GetID(),
		run.CreatedAt.String(),
		finishedAt,
	}
	table.Append(row)

	render("Pipeline Run", table)
	return nil
}<|MERGE_RESOLUTION|>--- conflicted
+++ resolved
@@ -98,15 +98,12 @@
 		return rt.renderOCRKeys(*typed)
 	case *[]Job:
 		return rt.renderJobsV2(*typed)
-<<<<<<< HEAD
-	case *webPresenters.LogResource:
-		return rt.renderLogResource(*typed)
-=======
 	case *Job:
 		return rt.renderJobsV2([]Job{*typed})
 	case *pipeline.Run:
 		return rt.renderPipelineRun(*typed)
->>>>>>> 6db31f5a
+  case *webPresenters.LogResource:
+		return rt.renderLogResource(*typed)
 	default:
 		return fmt.Errorf("unable to render object of type %T: %v", typed, typed)
 	}
