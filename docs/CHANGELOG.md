# Changelog Chainlink Core

All notable changes to this project will be documented in this file.

The format is based on [Keep a Changelog](https://keepachangelog.com/en/1.0.0/),
and this project adheres to [Semantic Versioning](https://semver.org/spec/v2.0.0.html).

## [Unreleased]

<<<<<<< HEAD
## [0.10.3] - 2021-03-22
=======
### Fixed

- Chainlink node now automatically sets the correct nonce on startup if you are restoring from a previous backup (manual setnextnonce is no longer necessary).

--- 0.10.3
>>>>>>> 2dfa0ce8

### Added

- Add `ADMIN_CREDENTIALS_FILE` configuration variable

This variable defaults to `$ROOT/apicredentials` and when defined / the
file exists, any command using the CLI that requires authentication will use it
to automatically log in.

- Add `ETH_MAX_UNCONFIRMED_TRANSACTIONS` configuration variable

Chainlink node now has a maximum number of unconfirmed transactions that
may be in flight at any one time (per key).

If this limit is reached, further attempts to send transactions will fail
and the relevant job will be marked as failed.

Jobs will continue to fail until at least one transaction is confirmed
and the queue size is reduced. This is introduced as a sanity limit to
prevent unbounded sending of transactions e.g. in the case that the eth
node is failing to broadcast to the network.

The default is set to 500 which considered high enough that it should
never be reached under normal operation. This limit can be changed
by setting the `ETH_MAX_UNCONFIRMED_TRANSACTIONS` environment variable.

- Support requestNewRound in libocr

requestNewRound enables dedicated requesters to request a fresh report to
be sent to the contract right away regardless of heartbeat or deviation.

- New prometheus metric:

```
Name: "head_tracker_eth_connection_errors",
Help: "The total number of eth node connection errors",
```

- Gas bumping can now be disabled by setting `ETH_GAS_BUMP_THRESHOLD=0`

- Support for arbitrum

- Experimental: Add `DATABASE_BACKUP_MODE`, `DATABASE_BACKUP_FREQUENCY` and `DATABASE_BACKUP_URL` configuration variables

It's now possible to configure database backups: on node start and separately, to be run at given frequency.

`DATABASE_BACKUP_MODE` enables the initial backup on node start (with one of the values: `none`, `lite`, `full` where `lite` excludes
potentially large tables related to job runs, among others). Additionally, if `DATABASE_BACKUP_FREQUENCY` variable is set to a duration of
at least '1m', it enables periodic backups.

`DATABASE_BACKUP_URL` can be optionally set to point to e.g. a database replica, in order to avoid excessive load on the main one.

Example settings:

`DATABASE_BACKUP_MODE="full"` and `DATABASE_BACKUP_FREQUENCY` not set, will run a full back only at the start of the node.


`DATABASE_BACKUP_MODE="lite"` and `DATABASE_BACKUP_FREQUENCY="1h"` will lead to a partial backup on node start and then again a partial backup every one hour.


### Fixed

- Improved handling of the case where we exceed the configured TX fee cap in geth.

Node will now fatally error jobs if the total transaction costs exceeds the
configured cap (default 1 Eth). Also, it will no longer continue to bump gas on
transactions that started hitting this limit and instead continue to resubmit
at the highest price that worked.

Node operators should check their geth nodes and remove this cap if configured,
you can do this by running your geth node with `--rpc.gascap=0
--rpc.txfeecap=0` or setting these values in your config toml.

- Make head backfill asynchronous. This should eliminate some harmless but
  annoying errors related to backfilling heads, logged on startup and
  occasionally during normal operation on fast chains like Kovan.

- Improvements to the GasUpdater

Various efficiency and correctness improvements have been made to the
GasUpdater. It places less load on the ethereum node and now features re-org
detection.

Most notably, GasUpdater no longer takes a 24 block delay to "warm up" on
application start and instead loads all relevant block history immediately.
This means that the application gas price will always be updated correctly
after reboot before the first transaction is ever sent, eliminating the previous
scenario where the node could send underpriced or overpriced transactions for a
period after a reboot, until the gas updater caught up.

- Performance improvements to OCR job adds. Removed the pipeline_task_specs table
and added a new column `dot_id` to the pipeline_task_runs table which links a pipeline_task_run
to a dotID in the pipeline_spec.dot_dag_source.
  
### Changed

- Bump `ORM_MAX_OPEN_CONNS` default from 10 to 20
- Bump `ORM_MAX_IDLE_CONNS` default from 5 to 10

Each Chainlink node will now use a maximum of 23 database connections (up from previous max of 13). Make sure your postgres database is tuned accordingly, especially if you are running multiple Chainlink nodes on a single database. If you find yourself hitting connection limits, you can consider reducing `ORM_MAX_OPEN_CONNS` but this may result in degraded performance.

- The global env var `JOB_PIPELINE_MAX_TASK_DURATION` is no longer supported
for OCR jobs.

## [0.10.2] - 2021-02-26

### Fixed

- Add contexts so that database queries timeout when necessary.
- Use manual updates instead of gorm update associations.

## [0.10.1] - 2021-02-25

### Fixed

- Prevent autosaving Task Spec on when Task Runs are saved to lower database load.

## [0.10.0] - 2021-02-22

### Fixed

- Fix a case where archiving jobs could try to delete it from the external initiator even if the job was not an EI job.
- Improved performance of the transaction manager by fetching receipts in
  batches. This should help prevent the node from getting stuck when processing
  large numbers of OCR jobs.
- Fixed a fluxmonitor job bug where submitting a value outside the acceptable range would stall the job
  permanently. Now a job spec error will be thrown if the polled answer is outside the
  acceptable range and no ethtx will be submitted. As additional protection, we also now
  check the receipts of the ethtx's and if they were reverted, we mark the ethtx task as failed.

### Breaking

- Squashed migrations into a single 1_initial migration. If you were running a version
  older than 0.9.10, you need to upgrade to 0.9.10 first before upgrading to the next
  version so that the migrations are run.

### Added

- A new Operator UI feature that visualize JSON and TOML job spec tasks on a 'New Job' page.

## [0.9.10] - 2021-01-30

### Fixed

- Fixed a UI bug with fluxmonitor jobs where initiator params were bunched up.
- Improved performance of OCR jobs to reduce database load. OCR jobs now run with unlimited parallelism and are not affected by `JOB_PIPELINE_PARALLELISM`.

### Added

- A new env var `JOB_PIPELINE_MAX_RUN_DURATION` has been added which controls maximum duration of the total run.

## [0.9.9] - 2021-01-18

### Added

- New CLI commands for key management:
  - `chainlink keys eth import`
  - `chainlink keys eth export`
  - `chainlink keys eth delete`
- All keys other than VRF keys now share the same password. If you have OCR, P2P, and ETH keys encrypted with different passwords, re-insert them into your DB encrypted with the same password prior to upgrading.

### Fixed

- Fixed reading of function selector values in DB.
- Support for bignums encoded in CBOR
- Silence spurious `Job spawner ORM attempted to claim locally-claimed job` warnings
- OCR now drops transmissions instead of queueing them if the node is out of Ether
- Fixed a long-standing issue where standby nodes would hold transactions open forever while waiting for a lock. This was preventing postgres from running necessary cleanup operations, resulting in bad database performance. Any node operators running standby failover chainlink nodes should see major database performance improvements with this release and may be able to reduce the size of their database instances.
- Fixed an issue where expired session tokens in operator UI would cause a large number of reqeusts to be sent to the node, resulting in a temporary rate-limit and 429 errors.
- Fixed issue whereby http client could leave too many open file descriptors

### Changed

- Key-related API endpoints have changed. All key-related commands are now namespaced under `/v2/keys/...`, and are standardized across key types.
- All key deletion commands now perform a soft-delete (i.e. archive) by default. A special CLI flag or query string parameter must be provided to hard-delete a key.
- Node now supports multiple OCR jobs sharing the same peer ID. If you have more than one key in your database, you must now specify `P2P_PEER_ID` to indicate which key to use.
- `DATABASE_TIMEOUT` is now set to 0 by default, so that nodes will wait forever for a lock. If you already have `DATABASE_TIMEOUT=0` set explicitly in your env (most node operators) then you don't need to do anything. If you didn't have it set, and you want to keep the old default behaviour where a node exits shortly if it can't get a lock, you can manually set `DATABASE_TIMEOUT=500ms` in your env.
- OCR bootstrap node no longer sends telemetry to the endpoint specified in the OCR job spec under `MonitoringEndpoint`.

## [0.9.8] - 2020-12-17

### Fixed

- An issue where the node would emit warnings on startup for fluxmonitor contracts

## [0.9.7] - 2020-12-14

### Added

- OCR bootstrap node now sends telemetry to the endpoint specified in the OCR job spec under `MonitoringEndpoint`.
- Adds "Account addresses" table to the `/keys` page.

### Changed

- Old jobs now allow duplicate job names. Also, if the name field is empty we no longer generate a name.
- Removes broken `ACCOUNT_ADDRESS` field from `/config` page.

### Fixed

- Brings `/runs` tab back to the operator UI.
- Signs out a user from operator UI on authentication error.

#### BREAKING CHANGES

- Commands for creating/managing legacy jobs and OCR jobs have changed, to reduce confusion and accomodate additional types of jobs using the new pipeline.

#### V1 jobs

`jobs archive` => `job_specs archive`
`jobs create` => `job_specs create`
`jobs list` => `job_specs list`
`jobs show` => `job_specs show`

#### V2 jobs (currently only applies to OCR)

`jobs createocr` => `jobs create`
`jobs deletev2` => `jobs delete`
`jobs run` => `jobs run`

## [0.9.6] - 2020-11-23

- OCR pipeline specs can now be configured on a per-task basis to allow unrestricted network access for http tasks. Example like so:

```
ds1          [type=http method=GET url="http://example.com" allowunrestrictednetworkaccess="true"];
ds1_parse    [type=jsonparse path="USD" lax="true"];
ds1_multiply [type=multiply times=100];
ds1 -> ds1_parse -> ds1_multiply;
```

- New prometheus metrics as follows:

```
Name: "pipeline_run_errors",
Help: "Number of errors for each pipeline spec",

Name: "pipeline_run_total_time_to_completion",
Help: "How long each pipeline run took to finish (from the moment it was created)",

Name: "pipeline_tasks_total_finished",
Help: "The total number of pipline tasks which have finished",

Name: "pipeline_task_execution_time",
Help: "How long each pipeline task took to execute",

Name: "pipeline_task_http_fetch_time",
Help: "Time taken to fully execute the HTTP request",

Name: "pipeline_task_http_response_body_size",
Help: "Size (in bytes) of the HTTP response body",

Name: "pipeline_runs_queued",
Help: "The total number of pipline runs that are awaiting execution",

Name: "pipeline_task_runs_queued",
Help: "The total number of pipline task runs that are awaiting execution",
```

### Changed

Numerous key-related UX improvements:

- All key-related commands have been consolidated under the `chainlink keys` subcommand:
  - `chainlink createextrakey` => `chainlink keys eth create`
  - `chainlink admin info` => `chainlink keys eth list`
  - `chainlink node p2p [create|list|delete]` => `chainlink keys p2p [create|list|delete]`
  - `chainlink node ocr [create|list|delete]` => `chainlink keys ocr [create|list|delete]`
  - `chainlink node vrf [create|list|delete]` => `chainlink keys vrf [create|list|delete]`
- Deleting OCR key bundles and P2P key bundles now archives them (i.e., soft delete) so that they can be recovered if needed. If you want to hard delete a key, pass the new `--hard` flag to the command, e.g. `chainlink keys p2p delete --hard 6`.
- Output from ETH/OCR/P2P/VRF key CLI commands now renders consistently.
- Deleting an OCR/P2P/VRF key now requires confirmation from the user. To skip confirmation (e.g. in shell scripts), pass `--yes` or `-y`.
- The `--ocrpassword` flag has been removed. OCR/P2P keys now share the same password at the ETH key (i.e., the password specified with the `--password` flag).

Misc:

- Two new env variables are added `P2P_ANNOUNCE_IP` and `P2P_ANNOUNCE_PORT` which allow node operators to override locally detected values for the chainlink node's externally reachable IP/port.
- `OCR_LISTEN_IP` and `OCR_LISTEN_PORT` have been renamed to `P2P_LISTEN_IP` and `P2P_LISTEN_PORT` for consistency.
- Support for adding a job with the same name as one that was deleted.

### Fixed

- Fixed an issue where the HTTP adapter would send an empty body on retries.
- Changed the default `JOB_PIPELINE_REAPER_THRESHOLD` value from `7d` to `168h` (hours are the highest time unit allowed by `time.Duration`).

## [0.9.5] - 2020-11-12

### Changed

- Updated from Go 1.15.4 to 1.15.5.

## [0.9.4] - 2020-11-04

### Fixed

- Hotfix to fix an issue with httpget adapter

## [0.9.3] - 2020-11-02

### Added

- Add new subcommand `node hard-reset` which is used to remove all state for unstarted and pending job runs from the database.

### Changed

- Chainlink now requires Postgres >= 11.x. Previously this was a recommendation, this is now a hard requirement. Migrations will fail if run on an older version of Postgres.
- Database improvements that greatly reduced the number of open Postgres connections
- Operator UI /jobs page is now searchable
- Jobs now accept a name field in the jobspecs

## [0.9.2] - 2020-10-15

### Added

- Bulletproof transaction manager enabled by default
- Fluxmonitor support enabled by default

### Fixed

- Improve transaction manager architecture to be more compatible with `ETH_SECONDARY_URL` option (i.e. concurrent transaction submission to multiple different eth nodes). This also comes with some minor performance improvements in the tx manager and more correct handling of some extremely rare edge cases.
- As a side-effect, we now no longer handle the case where an external wallet used the chainlink ethereum private key to send a transaction. This use-case was already explicitly unsupported, but we made a best-effort attempt to handle it. We now make no attempt at all to handle it and doing this WILL result in your node not sending the data that it expected to be sent for the nonces that were used by an external wallet.
- Operator UI now shows booleans correctly

### Changed

- ETH_MAX_GAS_PRICE_WEI now 1500Gwei by default

## [0.8.18] - 2020-10-01

### Fixed

- Prometheus gas_updater_set_gas_price metric now only shows last gas price instead of every block since restart

## [0.8.17] - 2020-09-28

### Added

- Add new env variable ETH_SECONDARY_URL. Default is unset. You may optionally set this to an http(s) ethereum RPC client URL. If set, transactions will also be broadcast to this secondary ethereum node. This allows transaction broadcasting to be more robust in the face of primary ethereum node bugs or failures.
- Remove configuration option ORACLE_CONTRACT_ADDRESS, it had no effect
- Add configuration option OPERATOR_CONTRACT_ADDRESS, it filters the contract addresses the node should listen to for Run Logs
- At startup, the chainlink node will create a new funding address. This will initially be used to pay for cancelling stuck transactions.

### Fixed

- Gas bumper no longer hits database constraint error if ETH_MAX_GAS_PRICE_WEI is reached (this was actually mostly harmless, but the errors were annoying)

### Changes

- ETH_MAX_GAS_PRICE_WEI now defaults to 1500 gwei

## [0.8.16] - 2020-09-18

### Added

- The chainlink node now will bump a limited configurable number of transactions at once. This is configured with the ETH_GAS_BUMP_TX_DEPTH variable which is 10 by default. Set to 0 to disable (the old behaviour).

### Fixed

- ETH_DISABLED flag works again

## [0.8.15] - 2020-09-14

### Added

- Chainlink header images to the following `README.md` files: root, core,
  evm-contracts, and evm-test-helpers.
- Database migrations: new log_consumptions records will contain the number of the associated block.
  This migration will allow future version of chainlink to automatically clean up unneeded log_consumption records.
  This migration should execute very fast.
- External Adapters for the Flux Monitor will now receive the Flux Monitor round state info as the meta payload.
- Reduce frequency of balance checking.

### Fixed

Previously when the node was overloaded with heads there was a minor possibility it could get backed up with a very large head queue, and become unstable. Now, we drop heads instead in this case and noisily emit an error. This means the node should more gracefully handle overload conditions, although this is still dangerous and node operators should deal with it immediately to avoid missing jobs.

A new environment variable is introduced to configure this, called `ETH_HEAD_TRACKER_MAX_BUFFER_SIZE`. It is recommended to leave this set to the default of "3".

A new prometheus metric is also introduced to track dropped heads, called `head_tracker_num_heads_dropped`. You may wish to set an alert on a rule such as `increase(chainlink_dropped_heads[5m]) > 0`.

## [0.8.14] - 2020-09-02

## Changed

- Fix for gas bumper
- Fix for broadcast-transactions function

## [0.8.13] - 2020-08-31

## Changed

- Fix for gas bumper
- Fix for broadcast-transactions function

## [0.8.13] - 2020-08-31

### Changed

- Performance improvements when using BulletproofTxManager.

## [0.8.12] - 2020-08-10

### Fixed

- Added a workaround for Infura users who are seeing "error getting balance: header not found".
  This behaviour is due to Infura announcing it has a block, but when we request our balance in this block, the eth node doesn't have the block in memory. The workaround is to add a configurable lag time on balance update requests. The default is set to 1 but this is configurable via a new environment variable `ETH_BALANCE_MONITOR_BLOCK_DELAY`.

## [0.8.11] - 2020-07-27

### Added

- Job specs now support pinning to multiple keys using the new `fromAddresses` field in the ethtx task spec.

### Changed

- Using `fromAddress` in ethtx task specs has been deprecated. Please use `fromAddresses` instead.

### Breaking changes

- Support for RunLogTopic0original and RunLogTopic20190123withFullfillmentParams logs has been dropped. This should not affect any users since these logs predate Chainlink's mainnet launch and have never been used on mainnet.

IMPORTANT: The selection mechanism for keys has changed. When an ethtx task spec is not pinned to a particular key by defining `fromAddress` or `fromAddresses`, the node will now cycle through all available keys in round robin fashion. This is a change from the previous behaviour where nodes would only pick the earliest created key.

This is done to allow increases in throughput when a node operator has multiple whitelisted addresses for their oracle.

If your node has multiple keys, you will need to take one of the three following actions:

1. Make sure all keys are valid for all job specs
2. Pin job specs to a valid subset of key(s) using `fromAddresses`
3. Delete the key(s) you don't want to use

If your node only has one key, no action is required.

## [0.8.10] - 2020-07-14

### Fixed

- Incorrect sequence on keys table in some edge cases

## [0.8.9] - 2020-07-13

### Added

- Added a check on sensitive file ownership that gives a warning if certain files are not owned by the user running chainlink
- Added mechanism to asynchronously communicate when a job spec has an ethereum interaction error (or any async error) with a UI screen
- Gas Bumper now bumps based on the current gas price instead of the gas price of the original transaction

### Fixed

- Support for multiple node addresses

## [0.8.8] - 2020-06-29

### Added

- `ethtx` tasks now support a new parameter, `minRequiredOutgoingConfirmations` which allows you to tune how many confirmations are required before moving on from an `ethtx` task on a per task basis (only works with BulletproofTxManager). If it is not supplied, the default of `MIN_OUTGOING_CONFIRMATIONS` is used (same as the old behaviour).

### Changed

- HeadTracker now automatically backfills missing heads up to `ETH_FINALITY_DEPTH`
- The strategy for gas bumping has been changed to produce a potentially higher gas cost in exchange for the transaction getting through faster.

### Breaking changes

- `admin withdraw` command has been removed. This was only ever useful to withdraw LINK if the Oracle contract was owned by the Chainlink node address. It is no longer recommended to have the Oracle owner be the chainlink node address.
- Fixed `txs create` to send the amount in Eth not in Wei (as per the documentation)

## [0.8.7] - 2020-06-15

### Added

This release contains a number of features aimed at improving the node's reliability when putting transactions on-chain.

- An experimental new transaction manager is introduced that delivers reliability improvements compared to the old one, especially when faced with difficult network conditions or spiking gas prices. It also reduces load on the database and makes fewer calls to the eth node compared to the old tx manager.
- Along with the new transaction manager is a local client command for manually controlling the node nonce - `setnextnonce`. This should never be necessary under normal operation and is included only for use in emergencies.
- New prometheus metrics for the head tracker:
  - `head_tracker_heads_in_queue` - The number of heads currently waiting to be executed. You can think of this as the 'load' on the head tracker. Should rarely or never be more than 0.
  - `head_tracker_callback_execution_duration` - How long it took to execute all callbacks. If the average of this exceeds the time between blocks, your node could lag behind and delay transactions.
- Nodes transmit their build info to Explorer for better debugging/tracking.

### Env var changes

- `ENABLE_BULLETPROOF_TX_MANAGER` - set this to true to enable the experimental new transaction manager
- `ETH_GAS_BUMP_PERCENT` default value has been increased from 10% to 20%
- `ETH_GAS_BUMP_THRESHOLD` default value has been decreased from 12 to 3
- `ETH_FINALITY_DEPTH` specifies how deep protection should be against re-orgs. The default is 50. It only applies if BulletproofTxManager is enabled. It is not recommended to change this setting.
- `EthHeadTrackerHistoryDepth` specifies how many heads the head tracker should keep in the database. The default is 100. It is not recommended to change this setting.
- Update README.md with links to mockery, jq, and gencodec as they are required to run `go generate ./...`

## [0.8.6] - 2020-06-08

### Added

- The node now logs the eth client RPC calls
- More reliable Ethereum block header tracking
- Limit the amount of an HTTP response body that the node will read
- Make Aggregator contract interface viewable
- More resilient handling of chain reorganizations

## [0.8.5] - 2020-06-01

### Added

- The chainlink node can now be configured to backfill logs from `n` blocks after a
  connection to the ethereum client is reset. This value is specified with an environment
  variable `BLOCK_BACKFILL_DEPTH`.
- The chainlink node now sets file permissions on sensitive files on startup (tls, .api, .env, .password and secret)
- AggregatorInterface now has description and version fields.

### Changed

- Solidity: Renamed the previous `AggregatorInterface.sol` to
  `HistoricAggregatorInterface.sol`. Users are encouraged to use the new methods
  introduced on the `AggregatorInterface`(`getRoundData` and `latestRoundData`),
  as they return metadata to indicate freshness of the data in a single
  cross-contract call.
- Solidity: Marked `HistoricAggregatorInterface` methods (`latestAnswer`,
  `latestRound`, `latestTimestamp`, `getAnswer`, `getTimestamp`) as deprecated
  on `FluxAggregator`, `WhitelistedAggregator`, `AggregatorProxy`,
  `WhitelistedAggregatorProxy`.
- Updated the solidity compiler version for v0.6 from 0.6.2 to 0.6.6.
- AccessControlledAggregatorProxy checks an external contract for users to be able to
  read functions.

### Fixed

- Fluxmonitor jobs now respect the `minPayment` field on job specs and won't poll if the contract
  does not have sufficient funding. This allows certain jobs to require a larger payment
  than `MINIMUM_CONTRACT_PAYMENT`.

## [0.8.4] - 2020-05-18

### Added

- Fluxmonitor initiators may now optionally include an `absoluteThreshold`
  parameter. To trigger a new on-chain report, the absolute difference in the feed
  value must change by at least the `absoluteThreshold` value. If it is
  unspecified or zero, fluxmonitor behavior is unchanged.
- Database Migrations: Add created_at and updated_at to all tables allowing for
  better historical insights. This migration may take a minute or two on large
  databases.

### Fixed

- Fix incorrect permissions on some files written by the node
  Prevent a case where duplicate ethereum keys could be added
  Improve robustness and reliability of ethtx transaction logic

## [0.8.3] - 2020-05-04

### Added

- Added Changelog.
- Database Migrations: There a number of database migrations included in this
  release as part of our ongoing effort to make the node even more reliable and
  stable, and build a firm foundation for future development.

### Changed

- New cron strings MUST now include time zone. If you want your jobs to run in
  UTC for example: `CRON_TZ=UTC * * * * *`. Previously, jobs specified without a
  time zone would run in the server's native time zone, which in most cases is UTC
  but this was never guaranteed.

### Fixed

- Fix crash in experimental gas updater when run on Kovan network

## [0.8.2] - 2020-04-20

## [0.8.1] - 2020-04-08

## [0.8.0] - 2020-04-06<|MERGE_RESOLUTION|>--- conflicted
+++ resolved
@@ -7,15 +7,34 @@
 
 ## [Unreleased]
 
-<<<<<<< HEAD
+### Added
+
+- Experimental: Add `DATABASE_BACKUP_MODE`, `DATABASE_BACKUP_FREQUENCY` and `DATABASE_BACKUP_URL` configuration variables
+
+It's now possible to configure database backups: on node start and separately, to be run at given frequency.
+
+`DATABASE_BACKUP_MODE` enables the initial backup on node start (with one of the values: `none`, `lite`, `full` where `lite` excludes
+potentially large tables related to job runs, among others). Additionally, if `DATABASE_BACKUP_FREQUENCY` variable is set to a duration of
+at least '1m', it enables periodic backups.
+
+`DATABASE_BACKUP_URL` can be optionally set to point to e.g. a database replica, in order to avoid excessive load on the main one.
+
+Example settings:
+
+`DATABASE_BACKUP_MODE="full"` and `DATABASE_BACKUP_FREQUENCY` not set, will run a full back only at the start of the node.
+
+
+`DATABASE_BACKUP_MODE="lite"` and `DATABASE_BACKUP_FREQUENCY="1h"` will lead to a partial backup on node start and then again a partial backup every one hour.
+
+### Fixed
+
+- Chainlink node now automatically sets the correct nonce on startup if you are restoring from a previous backup (manual setnextnonce is no longer necessary).
+
+- Performance improvements to OCR job adds. Removed the pipeline_task_specs table
+and added a new column `dot_id` to the pipeline_task_runs table which links a pipeline_task_run
+to a dotID in the pipeline_spec.dot_dag_source.
+
 ## [0.10.3] - 2021-03-22
-=======
-### Fixed
-
-- Chainlink node now automatically sets the correct nonce on startup if you are restoring from a previous backup (manual setnextnonce is no longer necessary).
-
---- 0.10.3
->>>>>>> 2dfa0ce8
 
 ### Added
 
@@ -57,24 +76,6 @@
 - Gas bumping can now be disabled by setting `ETH_GAS_BUMP_THRESHOLD=0`
 
 - Support for arbitrum
-
-- Experimental: Add `DATABASE_BACKUP_MODE`, `DATABASE_BACKUP_FREQUENCY` and `DATABASE_BACKUP_URL` configuration variables
-
-It's now possible to configure database backups: on node start and separately, to be run at given frequency.
-
-`DATABASE_BACKUP_MODE` enables the initial backup on node start (with one of the values: `none`, `lite`, `full` where `lite` excludes
-potentially large tables related to job runs, among others). Additionally, if `DATABASE_BACKUP_FREQUENCY` variable is set to a duration of
-at least '1m', it enables periodic backups.
-
-`DATABASE_BACKUP_URL` can be optionally set to point to e.g. a database replica, in order to avoid excessive load on the main one.
-
-Example settings:
-
-`DATABASE_BACKUP_MODE="full"` and `DATABASE_BACKUP_FREQUENCY` not set, will run a full back only at the start of the node.
-
-
-`DATABASE_BACKUP_MODE="lite"` and `DATABASE_BACKUP_FREQUENCY="1h"` will lead to a partial backup on node start and then again a partial backup every one hour.
-
 
 ### Fixed
 
@@ -105,10 +106,6 @@
 after reboot before the first transaction is ever sent, eliminating the previous
 scenario where the node could send underpriced or overpriced transactions for a
 period after a reboot, until the gas updater caught up.
-
-- Performance improvements to OCR job adds. Removed the pipeline_task_specs table
-and added a new column `dot_id` to the pipeline_task_runs table which links a pipeline_task_run
-to a dotID in the pipeline_spec.dot_dag_source.
   
 ### Changed
 
