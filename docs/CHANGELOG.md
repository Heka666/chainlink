--- conflicted
+++ resolved
@@ -23,10 +23,7 @@
 - OCR now drops transmissions instead of queueing them if the node is out of Ether
 - Fixed a long-standing issue where standby nodes would hold transactions open forever while waiting for a lock. This was preventing postgres from running necessary cleanup operations, resulting in bad database performance. Any node operators running standby failover chainlink nodes should see major database performance improvements with this release and may be able to reduce the size of their database instances.
 - Fixed an issue where expired session tokens in operator UI would cause a large number of reqeusts to be sent to the node, resulting in a temporary rate-limit and 429 errors.
-<<<<<<< HEAD
-=======
 - Fixed issue whereby http client could leave too many open file descriptors
->>>>>>> 0ed293b4
 
 ### Changed
 
