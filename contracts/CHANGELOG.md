# @chainlink/contracts CHANGELOG.md

<<<<<<< HEAD
## 0.3.1 - 2022-01-05

### Changed:

- Fixed install issue with npm.
=======
## Unreleased

### Added

- `ArbitrumSequencerUptimeFeedInterface` and `ArbitrumSequencerUptimeFeed` added in v0.8.

### Changed

- Changed `ArbitrumValidator#validate` target to `ArbitrumSequencerUptimeFeed` instead of
  Flags contract.
>>>>>>> 972de44b

## 0.3.0 - 2021-12-09

### Added

- Prettier Solidity formatting applied to v0.7 and above.
- ERC677ReceiverInterface added in v0.8.
- `KeeperBase.sol` and `KeeperCompatible.sol` in Solidity v0.6 and v0.8

### Changed:

- Operator Contract and Chainlink Client are officially supported. This enables
  multiword requests/response are available through the ChainlinkClient by using
  the newly enabled `buildOperatorRequest` along with `sendOperatorRequest` or
  `sendOperatorRequestTo`.
- `ChainlinkClient` functions `requestOracleData` and `requestOracleDataFrom` have been changed to `sendChainlinkRequest` and
  `sendChainlinkRequestTo` respectively.
- Updated function comments in `v0.6/interfaces/KeeperCompatibleInterface.sol` and `v0.8/interfaces/KeeperCompatibleInterface.sol` to match the latest in v0.7.

## 0.2.2 - 2021-09-21

### Added:

- v0.8 Access Controlled contracts (`SimpleWriteAccessController` and `SimpleReadAccessController`).
- v0.8 Flags contracts (`Flags`).
- v0.8 Contracts for the V2 VRF. `VRFCoordinatorV2.sol`, `VRF.sol`,
  `VRFConsumerBaseV2.sol`, `VRFCoordinatorV2Interface.sol`. Along
  with related test contract `VRFConsumerV2.sol` and example contracts
  `VRFSingleConsumerExample.sol` and `VRFConsumerExternalSubOwnerExampl.sol`.
- v0.6 `MockV3Aggregator` in src/v0.6/tests/.
- v0.7 Added keeper-related smart contracts from the keeper repo. Added tests for `KeeperRegistry` and `UpkeepRegistrationRequests` in `test/v0.7/`.

### Changed:

- Move `Operator` and associated contracts (`AuthorizedForwarder`, `AuthorizedReceiver`, `LinkTokenReceiver`, `OperatorFactory`) from `./src/v0.7/dev/` to `./src/v0.7/`.
- Updated `Denominations` in `./src/<version>` to include additional fiat currencies.
- Updated `./src/v0.8/vender/BufferChainlink.sol` with latest unchecked math version.

## 0.2.1 - 2021-07-13

### Changed:

- Bump hardhat from 2.3.3 to 2.4.1
- Move Solidity version 0.8.x contracts `ChainlinkClient.sol`, `Chainlink.sol`, `VRFConsumerBase.sol` and `VRFRequestIDBase.sol` from `./src/v0.8/dev/` to `./src/v0.8/`.
- Updated `FeedRegistryInterface` to use `base` and `quote` parameter names.
- Move `Denominations` from `./src/<version>/dev/` to `./src/<version>`

## 0.2.0 - 2021-07-01

### Added:

- `@chainlink/contracts` package changelog.
- `KeeperCompatibleInterface` contracts.
- Feeds Registry contracts: `FeedRegistryInterface` and `Denominations`.
- v0.8 Consumable contracts (`ChainlinkClient`, `VRFConsumerBase` and aggregator interfaces).
- Multi-word response handling in v0.7 and v0.8 `ChainlinkClient` contracts.

### Changed:

- Added missing licensees to `KeeperComptibleInterface`'s
- Upgrade solidity v8 compiler version from 0.8.4 to 0.8.6
- Tests converted to Hardhat.
- Ethers upgraded from v4 to v5.
- Contract artifacts in `abi/` are now raw abi .json files, and do not include bytecode or other supplimentary data.

### Removed:

- Removed dependencies: `@chainlink/belt`, `@chainlink/test-helpers` and `@truffle`.
- Ethers and Truffle contract artifacts are no longer published.<|MERGE_RESOLUTION|>--- conflicted
+++ resolved
@@ -1,12 +1,5 @@
 # @chainlink/contracts CHANGELOG.md
 
-<<<<<<< HEAD
-## 0.3.1 - 2022-01-05
-
-### Changed:
-
-- Fixed install issue with npm.
-=======
 ## Unreleased
 
 ### Added
@@ -17,7 +10,12 @@
 
 - Changed `ArbitrumValidator#validate` target to `ArbitrumSequencerUptimeFeed` instead of
   Flags contract.
->>>>>>> 972de44b
+
+## 0.3.1 - 2022-01-05
+
+### Changed:
+
+- Fixed install issue with npm.
 
 ## 0.3.0 - 2021-12-09
 
