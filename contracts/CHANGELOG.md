# @chainlink/contracts CHANGELOG.md

## Unreleased

### Changed:

- Bump hardhat from 2.3.3 to 2.4.1
<<<<<<< HEAD
- Move Solidity version 0.8.x contracts `ChainlinkClient.sol`, `Chainlink.sol`, `VRFConsumerBase.sol` and `VRFRequestIDBase.sol` from `./src/v0.8/dev/` to `./src/v0.8/`.
=======
- Move Solidity version 0.8.x contracts `ChainlinkClient.sol` and `Chainlink.sol` from `./src/v0.8/dev/` to `./src/v0.8/`.
- Updated `FeedRegistryInterface` to use `base` and `quote` parameter names.
- Move `Denominations` from `./src/<version>/dev/` to `./src/<version>`
>>>>>>> 7289ac78

## 0.2.0 - 2021-07-01

### Added:

- `@chainlink/contracts` package changelog.
- `KeeperCompatibleInterface` contracts.
- Feeds Registry contracts: `FeedRegistryInterface` and `Denominations`.
- v0.8 Consumable contracts (`ChainlinkClient`, `VRFConsumerBase` and aggregator interfaces).
- Multi-word response handling in v0.7 and v0.8 `ChainlinkClient` contracts.

### Changed:

- Added missing licensees to `KeeperComptibleInterface`'s
- Upgrade solidity v8 compiler version from 0.8.4 to 0.8.6
- Tests converted to Hardhat.
- Ethers upgraded from v4 to v5.
- Contract artifacts in `abi/` are now raw abi .json files, and do not include bytecode or other supplimentary data.

### Removed:

- Removed dependencies: `@chainlink/belt`, `@chainlink/test-helpers` and `@truffle`.
- Ethers and Truffle contract artifacts are no longer published.<|MERGE_RESOLUTION|>--- conflicted
+++ resolved
@@ -5,13 +5,9 @@
 ### Changed:
 
 - Bump hardhat from 2.3.3 to 2.4.1
-<<<<<<< HEAD
 - Move Solidity version 0.8.x contracts `ChainlinkClient.sol`, `Chainlink.sol`, `VRFConsumerBase.sol` and `VRFRequestIDBase.sol` from `./src/v0.8/dev/` to `./src/v0.8/`.
-=======
-- Move Solidity version 0.8.x contracts `ChainlinkClient.sol` and `Chainlink.sol` from `./src/v0.8/dev/` to `./src/v0.8/`.
 - Updated `FeedRegistryInterface` to use `base` and `quote` parameter names.
 - Move `Denominations` from `./src/<version>/dev/` to `./src/<version>`
->>>>>>> 7289ac78
 
 ## 0.2.0 - 2021-07-01
 
