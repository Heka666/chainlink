--- conflicted
+++ resolved
@@ -1,10 +1,5 @@
-<<<<<<< HEAD
-import { BigNumber, Contract, ContractTransaction } from 'ethers'
-import type { providers } from 'ethers'
-=======
 import { Contract, ContractTransaction } from 'ethers'
 import { providers } from 'ethers'
->>>>>>> 8622475f
 import { assert } from 'chai'
 import hre, { ethers } from 'hardhat'
 import { SignerWithAddress } from '@nomiclabs/hardhat-ethers/signers'
